package chunkfs

import (
	"context"
	"fmt"
	"io"
	"io/ioutil"
	"os"
	"path"
	"testing"
	"time"

	"github.com/logrange/logrange/pkg/records"
	"github.com/logrange/logrange/pkg/records/chunk"
)

func testCheckNewChunkIsOk(t *testing.T) {
	dir, err := ioutil.TempDir("", "chunkTest")
	if err != nil {
		t.Fatal("Could not create new dir err=", err)
	}
	defer os.RemoveAll(dir) // clean up

	p := NewFdPool(2)
	defer p.Close()

	cfg := Config{FileName: path.Join(dir, "123.dat"), MaxChunkSize: 1024}
	c, err := New(context.Background(), cfg, p)
	if err != nil {
		t.Fatal("Must be able to create file")
	}

	if c.Id() != chunk.Id(123) {
		t.Fatal("Expecting c.Id()==123, but it is ", c.Id())
	}

	// test itself
	it, _ := c.Iterator()
	_, err = it.Get(context.Background())
	if err != io.EOF {
		t.Fatal("Expecting io.EOF, but got err=", err)
	}

	si := records.SrtingsIterator("aaa", "bbb")
	n, offs, err := c.Write(context.Background(), si)
	if n != 2 || offs != 11 || err != nil {
		t.Fatal("expecting n=2, offs=11, err=nil, but n=", n, " offs=", offs, ", err=", err)
	}

	c.w.flush()
	rec, err := it.Get(context.Background())
	if err != nil || string(rec) != "aaa" {
		t.Fatal("Expecting err=nil and aaa, but err=", err, ", rec=", string(rec))
	}
	it.Next(context.Background())
	it.Next(context.Background())

	_, err = it.Get(context.Background())
	if err != io.EOF {
		t.Fatal("Expecting io.EOF, but got err=", err)
	}

	it.Close()
	c.Close()
	if len(p.frs) != 0 {
		t.Fatal("Resources are not freed properly")
	}

	// second approach
	c, err = New(context.Background(), cfg, p)
	if err != nil {
		t.Fatal("Must be able to create the chunk again")
	}

	it, _ = c.Iterator()
	it.Next(context.Background())
	rec, err = it.Get(context.Background())
	if err != nil || string(rec) != "bbb" {
		t.Fatal("Expecting err=nil and bbb, but err=", err, ", rec=", string(rec))
	}
	c.Close()
	it.Close()
}

<<<<<<< HEAD
func TestCheckPerf(t *testing.T) {
=======
func TestMakeChunkFileName(t *testing.T) {
	res := MakeChunkFileName("aaa", 0)
	if MakeChunkFileName("aaa", 0) != "aaa/0000000000000000.dat" {
		t.Fatal("unexpected res=", res)
	}
}

func TestSetChunkDataFileExt(t *testing.T) {
	if SetChunkDataFileExt("aaaa") != "aaaa"+ChnkDataExt {
		t.Fatal("expecting ", "aaaa"+ChnkDataExt, " but got ", SetChunkDataFileExt("aaaa"))
	}
}

func TestSetChunkIdxFileExt(t *testing.T) {
	if SetChunkIdxFileExt("aaaa"+ChnkDataExt) != "aaaa"+ChnkIndexExt {
		t.Fatal("expecting ", "aaaa"+ChnkIndexExt, " but got ", SetChunkIdxFileExt("aaaa"+ChnkDataExt))
	}
}

func testCheckPerf(t *testing.T) {
>>>>>>> 4612cbb1
	dir, err := ioutil.TempDir("", "chunkTest22")
	if err != nil {
		t.Fatal("Could not create new dir err=", err)
	}
	fmt.Println("start at ", time.Now())
	defer os.RemoveAll(dir) // clean up

	p := NewFdPool(2)
	defer p.Close()

	cfg := Config{FileName: path.Join(dir, "123.dat"), MaxChunkSize: 1000 * 1024 * 1024}
	c, err := New(context.Background(), cfg, p)
	if err != nil {
		t.Fatal("Must be able to create file, err=", err)
	}

	si := records.SrtingsIterator("aaahhhhhhhhhhhhhhhhhhhhhhhhhhhhhhhhhhhhhhhhhhhhhhhhhhhhhhhhhhhhhhhhhhhhhhhhhhhhhhhhhhaaaa",
		"bbasjdflkjasdf;lkjasd;flkjas;dlfkjasdlkfjasldkfj;asdkfj;aksdfj;akdjf;ajdsf;kjasdflkjads;fb",
		"adsfiojaskdfjlajdflajsdflkjadslfjalsdfjl asdlfkjalsd fl aflja sfldj aldf la sdfl",
		"akdjflakjsdf lasdjf lajd fl l j").(*records.Reader)

	start := time.Now()
	cnt := 0
	for {
		n, _, err := c.Write(context.Background(), si)
		if err != nil {
			t.Log("Error err=", err)
			break
		}
		cnt += n
		si.Reset(si.Buf(), false)
	}
	diff := time.Now().Sub(start)
	fmt.Println("written ", cnt, " it took  ", diff, "1 rec write=", time.Duration(diff/time.Duration(cnt)))
<<<<<<< HEAD

	it, _ := c.Iterator()
	start = time.Now()
	cnt = 0
	for {
		_, err := it.Get(context.Background())
		if err != nil {
			break
		}
		cnt++
		it.Next(context.Background())
	}
	fmt.Println("read cnt=", cnt, " it took  ", time.Now().Sub(start))
=======
	time.Sleep(time.Millisecond)

	c.w.flush()
>>>>>>> 4612cbb1

	it, _ := c.Iterator()
	start = time.Now()
	cnt = 0
	for {
		_, err := it.Get(context.Background())
		if err != nil {
			break
		}
		cnt++
		it.Next(context.Background())
	}
	fmt.Println("read cnt=", cnt, " it took  ", time.Now().Sub(start))
	c.Close()
}<|MERGE_RESOLUTION|>--- conflicted
+++ resolved
@@ -82,9 +82,6 @@
 	it.Close()
 }
 
-<<<<<<< HEAD
-func TestCheckPerf(t *testing.T) {
-=======
 func TestMakeChunkFileName(t *testing.T) {
 	res := MakeChunkFileName("aaa", 0)
 	if MakeChunkFileName("aaa", 0) != "aaa/0000000000000000.dat" {
@@ -105,7 +102,6 @@
 }
 
 func testCheckPerf(t *testing.T) {
->>>>>>> 4612cbb1
 	dir, err := ioutil.TempDir("", "chunkTest22")
 	if err != nil {
 		t.Fatal("Could not create new dir err=", err)
@@ -116,7 +112,7 @@
 	p := NewFdPool(2)
 	defer p.Close()
 
-	cfg := Config{FileName: path.Join(dir, "123.dat"), MaxChunkSize: 1000 * 1024 * 1024}
+	cfg := Config{FileName: path.Join(dir, "123.dat"), MaxChunkSize: 1 * 1024 * 1024}
 	c, err := New(context.Background(), cfg, p)
 	if err != nil {
 		t.Fatal("Must be able to create file, err=", err)
@@ -140,25 +136,10 @@
 	}
 	diff := time.Now().Sub(start)
 	fmt.Println("written ", cnt, " it took  ", diff, "1 rec write=", time.Duration(diff/time.Duration(cnt)))
-<<<<<<< HEAD
 
-	it, _ := c.Iterator()
-	start = time.Now()
-	cnt = 0
-	for {
-		_, err := it.Get(context.Background())
-		if err != nil {
-			break
-		}
-		cnt++
-		it.Next(context.Background())
-	}
-	fmt.Println("read cnt=", cnt, " it took  ", time.Now().Sub(start))
-=======
 	time.Sleep(time.Millisecond)
 
 	c.w.flush()
->>>>>>> 4612cbb1
 
 	it, _ := c.Iterator()
 	start = time.Now()
